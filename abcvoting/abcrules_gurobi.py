"""
Approval-based committee (ABC) rules implemented as a integer linear
programs (ILPs) with Gurobi (https://www.gurobi.com/)
"""

from abcvoting.misc import sorted_committees

try:
    import gurobipy as gb

    available = True
except ImportError:
    available = False

GUROBI_ACCURACY = 1e-9


def _optimize_rule_gurobi(set_opt_model_func, profile, committeesize, scorefct, resolute):
    """Compute rules, which are given in the form of an optimization problem, using Gurobi.

    Parameters
    ----------
    set_opt_model_func : callable
        sets constraints and objective and adds additional variables, see examples below for its
        signature
    profile : abcvoting.preferences.Profile
        approval sets of voters
    committeesize : int
        number of chosen alternatives
    scorefct : callable
    resolute : bool

    Returns
    -------
    committees : list of sets
        a list of chosen committees, each of them represented as list with candidates named from
        `0` to `num_cand`, profile.cand_names is ignored

    """

    if not available:
        raise ImportError("Gurobi (gurobipy) not available.")

    maxscore = None
    committees = []

    # TODO add a max iterations parameter with fancy default value which works in almost all
    #  cases to avoid endless hanging computations, e.g. when CI runs the tests
    while True:
        model = gb.Model()

        # `in_committee` is a binary variable indicating whether `cand` is in the committee
        in_committee = model.addVars(profile.num_cand, vtype=gb.GRB.BINARY, name="in_committee")

        set_opt_model_func(model, profile, in_committee, committeesize, committees, scorefct)

        model.setParam("OutputFlag", False)
        model.setParam("FeasibilityTol", GUROBI_ACCURACY)
        model.setParam("PoolSearchMode", 0)

        model.optimize()

        if model.Status not in [2, 3, 4]:
            # model.Status == 2 implies solution found
            # model.Status in [3, 4] implies infeasible --> no more solutions
            # otherwise ...
            raise RuntimeError(
                f"Gurobi returned an unexpected status code: {model.Status}"
                "Warning: solutions may be incomplete or not optimal."
            )
        elif model.Status != 2:
            if len(committees) == 0:
                # we are in the first round of searching for committees
                # and Gurobi didn't find any
                raise RuntimeError("Gurobi found no solution")
            break

        if maxscore is None:
            maxscore = model.objVal
        elif model.objVal > maxscore + GUROBI_ACCURACY:
            raise RuntimeError(
                "Gurobi found a solution better than a previous optimum. This "
                f"should not happen (previous optimal score: {maxscore}, "
                f"new optimal score: {model.objVal})."
            )
        elif model.objVal < maxscore - GUROBI_ACCURACY:
            # no longer optimal
            break

        committee = set(
            cand for cand in profile.candidates if in_committee[cand].Xn >= 1 - GUROBI_ACCURACY
        )
        if len(committee) != committeesize:
            raise RuntimeError(
                "_optimize_rule_gurobi produced a committee with "
                "fewer than `committeesize` members."
            )
        committees.append(committee)

        if resolute:
            break

    return committees


def _gurobi_thiele_methods(profile, committeesize, scorefct, resolute):
    def set_opt_model_func(
        model, profile, in_committee, committeesize, previously_found_committees, scorefct
    ):
        # utility[(voter, l)] contains (intended binary) variables counting the number of approved
        # candidates in the selected committee by `voter`. This utility[(voter, l)] is true for
        # exactly the number of candidates in the committee approved by `voter` for all
        # l = 1...committeesize.
        #
        # If scorefct(l) > 0 for l >= 1, we assume that scorefct is monotonic decreasing and
        # therefore in combination with the objective function the following interpreation is
        # valid:
        # utility[(voter, l)] indicates whether `voter` approves at least l candidates in the
        # committee (this is the case for scorefct "pav", "slav" or "geom").
        utility = {}

        for voter in profile:
            for l in range(1, committeesize + 1):
                utility[(voter, l)] = model.addVar(ub=1.0)
                # should be binary. this is guaranteed since the objective
                # is maximal if all utilitity-values are either 0 or 1.
                # using vtype=gb.GRB.BINARY does not change result, but makes things slower a bit

        # constraint: the committee has the required size
        model.addConstr(gb.quicksum(in_committee) == committeesize)

        # constraint: utilities are consistent with actual committee
        for voter in profile:
            model.addConstr(
                gb.quicksum(utility[voter, l] for l in range(1, committeesize + 1))
                == gb.quicksum(in_committee[cand] for cand in voter.approved)
            )

        # find a new committee that has not been found yet by excluding previously found committees
        for committee in previously_found_committees:
            model.addConstr(
                gb.quicksum(in_committee[cand] for cand in committee) <= committeesize - 1
            )

        # objective: the PAV score of the committee
        model.setObjective(
            gb.quicksum(
                float(scorefct(l)) * voter.weight * utility[(voter, l)]
                for voter in profile
                for l in range(1, committeesize + 1)
            ),
            gb.GRB.MAXIMIZE,
        )

    score_values = [scorefct(l) for l in range(1, committeesize + 1)]
    if not all(
        first > second or first == second == 0
        for first, second in zip(score_values, score_values[1:])
    ):
        raise ValueError("scorefct must be monotonic decreasing")

    committees = _optimize_rule_gurobi(
        set_opt_model_func, profile, committeesize, scorefct, resolute
    )
    return sorted_committees(committees)


def _gurobi_monroe(profile, committeesize, resolute):
    def set_opt_model_func(
        model, profile, in_committee, committeesize, previously_found_committees, scorefct
    ):
        num_voters = len(profile)

        # optimization goal: variable "satisfaction"
        satisfaction = model.addVar(ub=num_voters, vtype=gb.GRB.INTEGER, name="satisfaction")

        model.addConstr(
            gb.quicksum(in_committee[cand] for cand in profile.candidates) == committeesize
        )

        # a partition of voters into committeesize many sets
        partition = model.addVars(
            profile.num_cand, len(profile), vtype=gb.GRB.INTEGER, lb=0, name="partition"
        )
        for i in range(len(profile)):
            # every voter has to be part of a voter partition set
            model.addConstr(gb.quicksum(partition[(cand, i)] for cand in profile.candidates) == 1)
        for cand in profile.candidates:
            # every voter set in the partition has to contain
            # at least (num_voters // committeesize) candidates
            model.addConstr(
                gb.quicksum(partition[(cand, j)] for j in range(len(profile)))
                >= (num_voters // committeesize - num_voters * (1 - in_committee[cand]))
            )
            # every voter set in the partition has to contain
            # at most ceil(num_voters/committeesize) candidates
            model.addConstr(
                gb.quicksum(partition[(cand, j)] for j in range(len(profile)))
                <= (
                    num_voters // committeesize
                    + bool(num_voters % committeesize)
                    + num_voters * (1 - in_committee[cand])
                )
            )
            # if in_committee[i] = 0 then partition[(i,j) = 0
            model.addConstr(
                gb.quicksum(partition[(cand, j)] for j in range(len(profile)))
                <= num_voters * in_committee[cand]
            )

        # constraint for objective variable "satisfaction"
        model.addConstr(
            gb.quicksum(
                partition[(cand, j)] * (cand in profile[j].approved)
                for j in range(len(profile))
                for cand in profile.candidates
            )
            >= satisfaction
        )

        # find a new committee that has not been found before
        for committee in previously_found_committees:
            model.addConstr(
                gb.quicksum(in_committee[cand] for cand in committee) <= committeesize - 1
            )

        # optimization objective
        model.setObjective(satisfaction, gb.GRB.MAXIMIZE)

    committees = _optimize_rule_gurobi(
        set_opt_model_func, profile, committeesize, scorefct=None, resolute=resolute
    )
    return sorted_committees(committees)


def _gurobi_minimaxphragmen(profile, committeesize, resolute):
    """ILP for Phragmen's minimax rule (minimax-Phragmen), using Gurobi.

    Minimizes the maximum load.

    Warning: does not include the lexicographic optimization as specified
    in Markus Brill, Rupert Freeman, Svante Janson and Martin Lackner.
    Phragmen's Voting Methods and Justified Representation.
    https://arxiv.org/abs/2102.12305
    Instead: minimizes the maximum load (without consideration of the
             second-, third-, ...-largest load
    """

    def set_opt_model_func(
        model, profile, in_committee, committeesize, previously_found_committees, scorefct
    ):
        load = {}
        for cand in profile.candidates:
            for voter in profile:
                load[(voter, cand)] = model.addVar(ub=1.0, lb=0.0)

        # constraint: the committee has the required size
        model.addConstr(
            gb.quicksum(in_committee[cand] for cand in profile.candidates) == committeesize
        )

        for cand in profile.candidates:
            for voter in profile:
                if cand not in voter.approved:
                    load[(voter, cand)] = 0

        # a candidate's load is distributed among his approvers
        for cand in profile.candidates:
            model.addConstr(
                gb.quicksum(
                    voter.weight * load[(voter, cand)]
                    for voter in profile
                    if cand in profile.candidates
                )
                == in_committee[cand]
            )

        # find a new committee that has not been found before
        for committee in previously_found_committees:
            model.addConstr(
                gb.quicksum(in_committee[cand] for cand in committee) <= committeesize - 1
            )

        loadbound = model.addVar(lb=0, ub=committeesize, name="loadbound")
        for voter in profile:
            model.addConstr(
                gb.quicksum(load[(voter, cand)] for cand in voter.approved) <= loadbound
            )

        # maximizing the negative distance makes code more similar to the other methods here
        model.setObjective(-loadbound, gb.GRB.MAXIMIZE)

    committees = _optimize_rule_gurobi(
        set_opt_model_func, profile, committeesize, scorefct=None, resolute=resolute
    )
    return sorted_committees(committees)


def _gurobi_minimaxav(profile, committeesize, resolute):
    def set_opt_model_func(
        model, profile, in_committee, committeesize, previously_found_committees, scorefct
    ):
<<<<<<< HEAD
        max_hamming_distance = model.addVar(
            lb=0, ub=2 * committeesize, vtype=gb.GRB.INTEGER, name="max_hamming_distance"
=======
        max_hamming_distance = m.addVar(
            lb=0,
            ub=profile.num_cand,
            vtype=gb.GRB.INTEGER,
            name="max_hamming_distance",
>>>>>>> 8661efe5
        )

        model.addConstr(
            gb.quicksum(in_committee[cand] for cand in profile.candidates) == committeesize
        )

        for voter in profile:
            not_approved = [cand for cand in profile.candidates if cand not in voter.approved]
            # maximum Hamming distance is greater of equal than the Hamming distances
            # between individual voters and the committee
            model.addConstr(
                max_hamming_distance
                >= gb.quicksum(1 - in_committee[cand] for cand in voter.approved)
                + gb.quicksum(in_committee[cand] for cand in not_approved)
            )

        # find a new committee that has not been found before
        for committee in previously_found_committees:
            model.addConstr(
                gb.quicksum(in_committee[cand] for cand in committee) <= committeesize - 1
            )

        # maximizing the negative distance makes code more similar to the other methods here
        model.setObjective(-max_hamming_distance, gb.GRB.MAXIMIZE)

    committees = _optimize_rule_gurobi(
        set_opt_model_func, profile, committeesize, scorefct=None, resolute=resolute
    )
    return sorted_committees(committees)<|MERGE_RESOLUTION|>--- conflicted
+++ resolved
@@ -300,16 +300,11 @@
     def set_opt_model_func(
         model, profile, in_committee, committeesize, previously_found_committees, scorefct
     ):
-<<<<<<< HEAD
         max_hamming_distance = model.addVar(
-            lb=0, ub=2 * committeesize, vtype=gb.GRB.INTEGER, name="max_hamming_distance"
-=======
-        max_hamming_distance = m.addVar(
             lb=0,
             ub=profile.num_cand,
             vtype=gb.GRB.INTEGER,
             name="max_hamming_distance",
->>>>>>> 8661efe5
         )
 
         model.addConstr(
